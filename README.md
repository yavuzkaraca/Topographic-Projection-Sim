<<<<<<< HEAD
# Retinotectal-Projection-Sim

## Overview
This repository hosts a Python-based computational model for simulating retinotectal projections. 
Derived from a thorough analysis of a [MATLAB implementation](https://github.com/elifesciences-publications/RTP_Co-adapt_Model), 
this project translates and refines key concepts and methods into Python to enhance flexibility and experimental utility. 
The model explores the Ephrin-A/EphA interaction, a key molecular mechanism of axon guidance. 
It is underpinned by seminal studies on fiber-fiber chemoaffinity, co-adaptive desensitization, 
and balancing of forward and reverse signaling as the driving forces of adaptive topographic mapping.

**Foundational Studies**:  
- "Balancing of ephrin-Eph forward and reverse signaling" by Gebhardt at al., 2012. [Read the paper](https://journals.biologists.com/dev/article/139/2/335/45409/Balancing-of-ephrin-Eph-forward-and-reverse)
- "Fiber–fiber chemoaffinity in the genesis of topographic projections revisited" by Weth at al., 2014. [Read the paper](https://www.sciencedirect.com/science/article/abs/pii/S1084952114002213?via%3Dihub)
- "Ephrin-A/EphA specific co-adaptation as a novel mechanism in topographic axon guidance" by Fiederling et al., eLife, 2017. [Read the paper](http://dx.doi.org/10.7554/eLife.25533)

## Acknowledgments
Special thanks to Dr. Franco Weth from KIT's Department of Neurobiology for his expert guidance throughout this project.

## Features
- **Implemented in Python**: Completely reworked and refined in Python for better accessibility.
- **Increased Configurability**: Enhanced parameter configurability allows for extensive experimentation.
- **Advanced Visualization Tools**: Integrated visualization tools to better observe and analyze the effects of parameter changes and simulation results.

## Getting Started
### Prerequisites
Ensure you have Python 3.x installed on your system. You may also need to install additional packages:

```bash
pip install numpy matplotlib scipy
```

### Installation
Clone this repository to your local machine using:
```bash
git clone https://github.com/yavuzkaraca/Retinotectal-Projection-Sim.git
```

### Configuring Simulations
You can configure the simulation by modifying the configuration dictionary found in the `config.py` file. Navigate to the configuration file using the following path:

```bash
cd Retinotectal-Projection-Sim/src/build/
```

### Running Simulations
To run a simulation, execute the main Python script:
```bash
python main.py
```
=======
# Topographic-Projection-Sim

## Overview
This repository hosts a Python-based computational model for simulating topographic projections. 
Derived from a thorough analysis of a [MATLAB implementation](https://github.com/elifesciences-publications/RTP_Co-adapt_Model), 
this project translates and refines key concepts and methods into Python to enhance flexibility and experimental utility. 
The model explores the Ephrin-A/EphA interaction, a key molecular mechanism of axon guidance. 
It is underpinned by seminal studies on fiber-fiber chemoaffinity, co-adaptive desensitization, 
and balancing of forward and reverse signaling as the driving forces of adaptive topographic mapping.

**Foundational Studies**:  
- "Balancing of ephrin-Eph forward and reverse signaling" by Gebhardt at al., 2012. [Read the paper](https://journals.biologists.com/dev/article/139/2/335/45409/Balancing-of-ephrin-Eph-forward-and-reverse)
- "Fiber–fiber chemoaffinity in the genesis of topographic projections revisited" by Weth at al., 2014. [Read the paper](https://www.sciencedirect.com/science/article/abs/pii/S1084952114002213?via%3Dihub)
- "Ephrin-A/EphA specific co-adaptation as a novel mechanism in topographic axon guidance" by Fiederling et al., eLife, 2017. [Read the paper](http://dx.doi.org/10.7554/eLife.25533)

## Acknowledgments
Special thanks to Dr. Franco Weth from KIT's Department of Neurobiology for his expert guidance throughout this project.

## Features
- **Implemented in Python**: Completely reworked and refined in Python for better accessibility.
- **Increased Configurability**: Enhanced parameter configurability allows for extensive experimentation.
- **Advanced Visualization Tools**: Integrated visualization tools to better observe and analyze the effects of parameter changes and simulation results.

## Getting Started
### Prerequisites
Ensure you have Python 3.x installed on your system. You may also need to install additional packages:

```bash
pip install numpy matplotlib scipy
```

### Installation
Clone this repository to your local machine using:
```bash
git clone https://github.com/yavuzkaraca/Retinotectal-Projection-Sim.git
```

### Configuring Simulations
You can configure the simulation by modifying the configuration dictionary found in the `config.py` file. Navigate to the configuration file using the following path:

```bash
cd Retinotectal-Projection-Sim/src/build/
```

### Running Simulations
To run a simulation, execute the main Python script:
```bash
python main.py
```
>>>>>>> ba1268b3
<|MERGE_RESOLUTION|>--- conflicted
+++ resolved
@@ -1,54 +1,3 @@
-<<<<<<< HEAD
-# Retinotectal-Projection-Sim
-
-## Overview
-This repository hosts a Python-based computational model for simulating retinotectal projections. 
-Derived from a thorough analysis of a [MATLAB implementation](https://github.com/elifesciences-publications/RTP_Co-adapt_Model), 
-this project translates and refines key concepts and methods into Python to enhance flexibility and experimental utility. 
-The model explores the Ephrin-A/EphA interaction, a key molecular mechanism of axon guidance. 
-It is underpinned by seminal studies on fiber-fiber chemoaffinity, co-adaptive desensitization, 
-and balancing of forward and reverse signaling as the driving forces of adaptive topographic mapping.
-
-**Foundational Studies**:  
-- "Balancing of ephrin-Eph forward and reverse signaling" by Gebhardt at al., 2012. [Read the paper](https://journals.biologists.com/dev/article/139/2/335/45409/Balancing-of-ephrin-Eph-forward-and-reverse)
-- "Fiber–fiber chemoaffinity in the genesis of topographic projections revisited" by Weth at al., 2014. [Read the paper](https://www.sciencedirect.com/science/article/abs/pii/S1084952114002213?via%3Dihub)
-- "Ephrin-A/EphA specific co-adaptation as a novel mechanism in topographic axon guidance" by Fiederling et al., eLife, 2017. [Read the paper](http://dx.doi.org/10.7554/eLife.25533)
-
-## Acknowledgments
-Special thanks to Dr. Franco Weth from KIT's Department of Neurobiology for his expert guidance throughout this project.
-
-## Features
-- **Implemented in Python**: Completely reworked and refined in Python for better accessibility.
-- **Increased Configurability**: Enhanced parameter configurability allows for extensive experimentation.
-- **Advanced Visualization Tools**: Integrated visualization tools to better observe and analyze the effects of parameter changes and simulation results.
-
-## Getting Started
-### Prerequisites
-Ensure you have Python 3.x installed on your system. You may also need to install additional packages:
-
-```bash
-pip install numpy matplotlib scipy
-```
-
-### Installation
-Clone this repository to your local machine using:
-```bash
-git clone https://github.com/yavuzkaraca/Retinotectal-Projection-Sim.git
-```
-
-### Configuring Simulations
-You can configure the simulation by modifying the configuration dictionary found in the `config.py` file. Navigate to the configuration file using the following path:
-
-```bash
-cd Retinotectal-Projection-Sim/src/build/
-```
-
-### Running Simulations
-To run a simulation, execute the main Python script:
-```bash
-python main.py
-```
-=======
 # Topographic-Projection-Sim
 
 ## Overview
@@ -97,5 +46,4 @@
 To run a simulation, execute the main Python script:
 ```bash
 python main.py
-```
->>>>>>> ba1268b3
+```