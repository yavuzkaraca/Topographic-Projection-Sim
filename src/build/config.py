"""
Module providing configuration settings for a retinotectal projection model.
"""

"""
--------------------------------------
        CONFIGURATION KEYS
--------------------------------------
"""

# Simulation Basic Parameters
GC_COUNT = "gc_count"
GC_SIZE = "gc_size"
STEP_SIZE = "step_size"
STEP_NUM = "step_num"

# Simulation Advanced Parameters
X_STEP_POSSIBILITY = "x_step_possibility"
Y_STEP_POSSIBILITY = "y_step_possibility"
SIGMOID_STEEPNESS = "sigmoid_gain"
SIGMOID_SHIFT = "sigmoid_shift"
SIGMOID_HEIGHT = "sigmoid_height"
GC_R_STEEPNESS = "gc_r_steepness"
GC_L_STEEPNESS = "gc_l_steepness"
GC_R_MIN = "gc_r_min"
GC_L_MIN = "gc_l_min"
GC_R_MAX = "gc_r_max"
GC_L_MAX = "gc_l_max"
SIGMA = "sigma"
FORCE = "force"
FORWARD_SIG = "forward_sig"
REVERSE_SIG = "reverse_sig"
FF_INTER = "ff_inter"
FT_INTER = "ft_inter"
CIS_INTER = "cis_inter"


# Adaptation
ADAPTATION_ENABLED = "adaptation_enabled"
ADAPTATION_MU = "adaptation_mu"
ADAPTATION_LAMBDA = "adaptation_lambda"
ADAPTATION_HISTORY = "adaptation_history"

# Substrate Types
CONTINUOUS_GRADIENTS = "continuous_gradients"
WEDGES = "wedges"
STRIPE = "stripe"
GAP = "gap"
GAP_INV = "gap_inv"

# Substrate Parameters
SUBSTRATE_TYPE = "substrate_type"
ROWS = "rows"
COLS = "cols"
# -----------   Continuous  -----------
CONT_GRAD_R_STEEPNESS = "cont_grad_r_steepness"
CONT_GRAD_L_STEEPNESS = "cont_grad_l_steepness"
CONT_GRAD_R_MIN = "cont_grad_r_min"
CONT_GRAD_L_MIN = "cont_grad_l_min"
CONT_GRAD_R_MAX = "cont_grad_r_max"
CONT_GRAD_L_MAX = "cont_grad_l_max"
# -----------   Wedges  -----------
WEDGE_NARROW_EDGE = "wedge_narrow_edge"
WEDGE_WIDE_EDGE = "wedge_wide_edge"
# -----------   Stripe Assay  -----------
STRIPE_FWD = "stripe_fwd"
STRIPE_REW = "stripe_rew"
STRIPE_CONC = "stripe_conc"
STRIPE_WIDTH = "stripe_width"
# -----------   Gap Assay   -----------
GAP_BEGIN = "gap_begin"
GAP_END = "gap_end"
LIGAND = "ligand"
RECEPTOR = "receptor"
GAP_FIRST_BLOCK = "gap_first_block"
GAP_SECOND_BLOCK = "gap_second_block"

"""
--------------------------------------
        CONFIGURATION MODULES
--------------------------------------
"""

simulation_basic = {
    GC_COUNT: 20,
    GC_SIZE: 3,
    STEP_SIZE: 1,
    STEP_NUM: 8000,
}
simulation_advanced = {
    X_STEP_POSSIBILITY: 0.55,
    Y_STEP_POSSIBILITY: 0.50,
    SIGMOID_STEEPNESS: 4,
    SIGMOID_SHIFT: 3,
<<<<<<< HEAD
    SIGMOID_HEIGHT: 10,
    GC_R_STEEPNESS: 1.4,
    GC_L_STEEPNESS: 1.4,
    GC_R_MIN: 0.01,
    GC_L_MIN: 0.01,
    GC_R_MAX: 1,
    GC_L_MAX: 1,
=======
    SIGMOID_HEIGHT: 1,
>>>>>>> ba1268b3
    SIGMA: 0.12,
    FORCE: False,
    FORWARD_SIG: True,
    REVERSE_SIG: True,
    FF_INTER: True,
    FT_INTER: True,
    CIS_INTER: True
}


adaptation = {
    ADAPTATION_ENABLED: True,
    ADAPTATION_MU: 0.01, # 0.01
    ADAPTATION_LAMBDA: 0.0045,
    ADAPTATION_HISTORY: 50
}

# Substrates

continuous_substrate = {
    SUBSTRATE_TYPE: CONTINUOUS_GRADIENTS,
    ROWS: 100,
    COLS: 100,
    CONT_GRAD_R_MIN: 0.01,
    CONT_GRAD_L_MIN: 0.01,
    CONT_GRAD_R_MAX: 1,
    CONT_GRAD_L_MAX: 1,
    CONT_GRAD_R_STEEPNESS: 1,
    CONT_GRAD_L_STEEPNESS: 1,

}

wedges_substrate = {
    SUBSTRATE_TYPE: WEDGES,
    ROWS: 96,
    COLS: 96,
    WEDGE_NARROW_EDGE: 1,
    WEDGE_WIDE_EDGE: 12
}

stripe_substrate = {
    SUBSTRATE_TYPE: STRIPE,
    ROWS: 150,
    COLS: 150,
    STRIPE_FWD: True,
    STRIPE_REW: True,
    STRIPE_CONC: 1,
    STRIPE_WIDTH: 12
}

gap_substrate = {
    SUBSTRATE_TYPE: GAP,
    ROWS: 96,
    COLS: 96,
    GAP_BEGIN: 0.5,
    GAP_END: 0.1,
    GAP_FIRST_BLOCK: LIGAND,
    GAP_SECOND_BLOCK: LIGAND,
}

gap_inv_substrate = {
    SUBSTRATE_TYPE: GAP_INV,
    ROWS: 46,
    COLS: 166,
    GAP_BEGIN: 0.4,
    GAP_END: 0.3,
    GAP_FIRST_BLOCK: LIGAND,
}

"""
--------------------------------------
        DEFAULT CONFIGURATIONS
--------------------------------------
"""

default_configs = {
    "CONTINUOUS_GRADIENTS": {
        GC_COUNT: 15,  # 100
        GC_SIZE: 3,
        STEP_SIZE: 1,
        STEP_NUM: 5000,  # 8000
        X_STEP_POSSIBILITY: 0.55,
        Y_STEP_POSSIBILITY: 0.50,
        SIGMOID_STEEPNESS: 4,
        SIGMOID_SHIFT: 3,
        SIGMOID_HEIGHT: 1,
        SIGMA: 0.12,
        FORCE: False,
        FORWARD_SIG: True,
        REVERSE_SIG: True,
        FF_INTER: True,
        FT_INTER: True,
        ADAPTATION_ENABLED: True,
        ADAPTATION_MU: 0.01,
        ADAPTATION_LAMBDA: 0.0045,
        ADAPTATION_HISTORY: 50,
        SUBSTRATE_TYPE: CONTINUOUS_GRADIENTS,
        ROWS: 100,
        COLS: 100,
        CONT_GRAD_R_MIN: 0.01,
        CONT_GRAD_L_MIN: 0.01,
        CONT_GRAD_R_MAX: 1,
        CONT_GRAD_L_MAX: 1,
        CONT_GRAD_R_STEEPNESS: 1,
        CONT_GRAD_L_STEEPNESS: 1
    },
    "WEDGES": {
        GC_COUNT: 10,
        GC_SIZE: 10,
        STEP_SIZE: 1,
        STEP_NUM: 8000,
        X_STEP_POSSIBILITY: 0.55,
        Y_STEP_POSSIBILITY: 0.50,
        SIGMOID_STEEPNESS: 4,
        SIGMOID_SHIFT: 3,
        SIGMOID_HEIGHT: 1,
        SIGMA: 0.12,
        FORCE: False,
        FORWARD_SIG: True,
        REVERSE_SIG: True,
        FF_INTER: True,
        FT_INTER: True,
        ADAPTATION_ENABLED: False,
        SUBSTRATE_TYPE: WEDGES,
        ROWS: 96,
        COLS: 96,
        WEDGE_NARROW_EDGE: 1,
        WEDGE_WIDE_EDGE: 12
    },
    "STRIPE": {
        GC_COUNT: 10,
        GC_SIZE: 10,
        STEP_SIZE: 1,
        STEP_NUM: 8000,
        X_STEP_POSSIBILITY: 0.55,
        Y_STEP_POSSIBILITY: 0.50,
        SIGMOID_STEEPNESS: 4,
        SIGMOID_SHIFT: 3,
        SIGMOID_HEIGHT: 1,
        SIGMA: 0.12,
        FORCE: False,
        FORWARD_SIG: True,
        REVERSE_SIG: True,
        FF_INTER: True,
        FT_INTER: True,
        ADAPTATION_ENABLED: False,
        SUBSTRATE_TYPE: STRIPE,
        ROWS: 150,
        COLS: 150,
        STRIPE_FWD: True,
        STRIPE_REW: True,
        STRIPE_CONC: 1,
        STRIPE_WIDTH: 12
    },
    "GAP": {
        GC_COUNT: 5,
        GC_SIZE: 5,
        STEP_SIZE: 2,
        STEP_NUM: 8000,
        X_STEP_POSSIBILITY: 0.55,
        Y_STEP_POSSIBILITY: 0.50,
        SIGMOID_STEEPNESS: 4,
        SIGMOID_SHIFT: 3,
        SIGMOID_HEIGHT: 1,
        SIGMA: 0.12,
        FORCE: False,
        FORWARD_SIG: True,
        REVERSE_SIG: True,
        FF_INTER: True,
        FT_INTER: True,
        ADAPTATION_ENABLED: True,
        ADAPTATION_MU: 0.01,
        ADAPTATION_LAMBDA: 0.0045,
        ADAPTATION_HISTORY: 50,
        SUBSTRATE_TYPE: GAP,
        ROWS: 96,
        COLS: 96,
        GAP_BEGIN: 0.5,
        GAP_END: 0.1,
        GAP_FIRST_BLOCK: LIGAND,
        GAP_SECOND_BLOCK: RECEPTOR
    },
}


def get_default_config(substrate_type):
    return default_configs.get(substrate_type.upper(), {})

<<<<<<< HEAD
gap_config = {
    GC_COUNT: 5,
    GC_SIZE: 5,
    STEP_SIZE: 2, #2
    STEP_NUM: 8000, #8000
    **simulation_advanced,
    **adaptation,
    **gap_substrate
}
=======
>>>>>>> ba1268b3

"""
--------------------------------------
        CUSTOM CONFIGURATION
--------------------------------------
"""

custom_config = {
<<<<<<< HEAD
    GC_COUNT: 100,
    GC_SIZE: 3,  # means there will be an input of 27 for a full sensor matrix at the moment
=======
    GC_COUNT: 5,
    GC_SIZE: 3,
>>>>>>> ba1268b3
    STEP_SIZE: 1,
    STEP_NUM: 1,
    X_STEP_POSSIBILITY: 0.55,
    Y_STEP_POSSIBILITY: 0.50,
    SIGMOID_STEEPNESS: 4,
    SIGMOID_SHIFT: 3,
    SIGMOID_HEIGHT: 5,
    GC_R_STEEPNESS: 2,
    GC_L_STEEPNESS: 2,
    GC_R_MIN: 1,  # it is possible to use 0 -> Does this make sense
    GC_L_MIN: 1,  # it is possible to use 0 -> Does this make sense
    GC_R_MAX: 5,
    GC_L_MAX: 5,
    SIGMA: 0.12,
    FORCE: False,
    FORWARD_SIG: True,
    REVERSE_SIG: True,
    FF_INTER: True,
    FT_INTER: True,
    CIS_INTER: True,
    ADAPTATION_ENABLED: True,
    ADAPTATION_MU: 0.006,  # 0,006
    ADAPTATION_LAMBDA: 0.0045,  # 0.0045
    ADAPTATION_HISTORY: 10,
    SUBSTRATE_TYPE: CONTINUOUS_GRADIENTS,
    ROWS: 100,
    COLS: 100,
<<<<<<< HEAD

    # Continuous substrate values
    CONT_GRAD_R_STEEPNESS: 2,
    CONT_GRAD_L_STEEPNESS: 2,
    CONT_GRAD_R_MIN: 1,  # it is possible to use 0 -> Does this make sense
    CONT_GRAD_L_MIN: 1,  # it is possible to use 0 -> Does this make sense
    CONT_GRAD_R_MAX: 5,
    CONT_GRAD_L_MAX: 5,

    # Stripe substrate values
    STRIPE_FWD: True,
    STRIPE_REW: True,
    STRIPE_CONC: 1,
    STRIPE_WIDTH: 6.625,

    # Gap substrate Values
    GAP_BEGIN: 0.8,
    GAP_END: 0.05,
    GAP_FIRST_BLOCK: RECEPTOR,
    GAP_SECOND_BLOCK: RECEPTOR,

=======
    CONT_GRAD_R_MIN: 0.01,
    CONT_GRAD_L_MIN: 0.01,
    CONT_GRAD_R_MAX: 1,
    CONT_GRAD_L_MAX: 1,
    CONT_GRAD_R_STEEPNESS: 1,
    CONT_GRAD_L_STEEPNESS: 1
>>>>>>> ba1268b3
}

"""
--------------------------------------
        CURRENT CONFIGURATION
--------------------------------------
"""

current_config = custom_config<|MERGE_RESOLUTION|>--- conflicted
+++ resolved
@@ -87,35 +87,24 @@
     STEP_SIZE: 1,
     STEP_NUM: 8000,
 }
+
 simulation_advanced = {
     X_STEP_POSSIBILITY: 0.55,
     Y_STEP_POSSIBILITY: 0.50,
     SIGMOID_STEEPNESS: 4,
     SIGMOID_SHIFT: 3,
-<<<<<<< HEAD
-    SIGMOID_HEIGHT: 10,
-    GC_R_STEEPNESS: 1.4,
-    GC_L_STEEPNESS: 1.4,
-    GC_R_MIN: 0.01,
-    GC_L_MIN: 0.01,
-    GC_R_MAX: 1,
-    GC_L_MAX: 1,
-=======
     SIGMOID_HEIGHT: 1,
->>>>>>> ba1268b3
     SIGMA: 0.12,
     FORCE: False,
     FORWARD_SIG: True,
     REVERSE_SIG: True,
     FF_INTER: True,
-    FT_INTER: True,
-    CIS_INTER: True
-}
-
+    FT_INTER: True
+}
 
 adaptation = {
     ADAPTATION_ENABLED: True,
-    ADAPTATION_MU: 0.01, # 0.01
+    ADAPTATION_MU: 0.01,
     ADAPTATION_LAMBDA: 0.0045,
     ADAPTATION_HISTORY: 50
 }
@@ -160,7 +149,7 @@
     GAP_BEGIN: 0.5,
     GAP_END: 0.1,
     GAP_FIRST_BLOCK: LIGAND,
-    GAP_SECOND_BLOCK: LIGAND,
+    GAP_SECOND_BLOCK: RECEPTOR
 }
 
 gap_inv_substrate = {
@@ -169,7 +158,7 @@
     COLS: 166,
     GAP_BEGIN: 0.4,
     GAP_END: 0.3,
-    GAP_FIRST_BLOCK: LIGAND,
+    GAP_FIRST_BLOCK: RECEPTOR,
 }
 
 """
@@ -291,18 +280,6 @@
 def get_default_config(substrate_type):
     return default_configs.get(substrate_type.upper(), {})
 
-<<<<<<< HEAD
-gap_config = {
-    GC_COUNT: 5,
-    GC_SIZE: 5,
-    STEP_SIZE: 2, #2
-    STEP_NUM: 8000, #8000
-    **simulation_advanced,
-    **adaptation,
-    **gap_substrate
-}
-=======
->>>>>>> ba1268b3
 
 """
 --------------------------------------
@@ -311,70 +288,33 @@
 """
 
 custom_config = {
-<<<<<<< HEAD
-    GC_COUNT: 100,
-    GC_SIZE: 3,  # means there will be an input of 27 for a full sensor matrix at the moment
-=======
     GC_COUNT: 5,
     GC_SIZE: 3,
->>>>>>> ba1268b3
     STEP_SIZE: 1,
-    STEP_NUM: 1,
+    STEP_NUM: 8000,
     X_STEP_POSSIBILITY: 0.55,
     Y_STEP_POSSIBILITY: 0.50,
     SIGMOID_STEEPNESS: 4,
     SIGMOID_SHIFT: 3,
-    SIGMOID_HEIGHT: 5,
-    GC_R_STEEPNESS: 2,
-    GC_L_STEEPNESS: 2,
-    GC_R_MIN: 1,  # it is possible to use 0 -> Does this make sense
-    GC_L_MIN: 1,  # it is possible to use 0 -> Does this make sense
-    GC_R_MAX: 5,
-    GC_L_MAX: 5,
     SIGMA: 0.12,
     FORCE: False,
     FORWARD_SIG: True,
     REVERSE_SIG: True,
     FF_INTER: True,
     FT_INTER: True,
-    CIS_INTER: True,
     ADAPTATION_ENABLED: True,
-    ADAPTATION_MU: 0.006,  # 0,006
-    ADAPTATION_LAMBDA: 0.0045,  # 0.0045
-    ADAPTATION_HISTORY: 10,
+    ADAPTATION_MU: 0.006,
+    ADAPTATION_LAMBDA: 0.0045,
+    ADAPTATION_HISTORY: 50,
     SUBSTRATE_TYPE: CONTINUOUS_GRADIENTS,
     ROWS: 100,
     COLS: 100,
-<<<<<<< HEAD
-
-    # Continuous substrate values
-    CONT_GRAD_R_STEEPNESS: 2,
-    CONT_GRAD_L_STEEPNESS: 2,
-    CONT_GRAD_R_MIN: 1,  # it is possible to use 0 -> Does this make sense
-    CONT_GRAD_L_MIN: 1,  # it is possible to use 0 -> Does this make sense
-    CONT_GRAD_R_MAX: 5,
-    CONT_GRAD_L_MAX: 5,
-
-    # Stripe substrate values
-    STRIPE_FWD: True,
-    STRIPE_REW: True,
-    STRIPE_CONC: 1,
-    STRIPE_WIDTH: 6.625,
-
-    # Gap substrate Values
-    GAP_BEGIN: 0.8,
-    GAP_END: 0.05,
-    GAP_FIRST_BLOCK: RECEPTOR,
-    GAP_SECOND_BLOCK: RECEPTOR,
-
-=======
     CONT_GRAD_R_MIN: 0.01,
     CONT_GRAD_L_MIN: 0.01,
     CONT_GRAD_R_MAX: 1,
     CONT_GRAD_L_MAX: 1,
     CONT_GRAD_R_STEEPNESS: 1,
     CONT_GRAD_L_STEEPNESS: 1
->>>>>>> ba1268b3
 }
 
 """
@@ -383,4 +323,7 @@
 --------------------------------------
 """
 
-current_config = custom_config+current_config = custom_config
+
+
+
