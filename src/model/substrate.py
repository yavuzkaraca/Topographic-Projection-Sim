--- conflicted
+++ resolved
@@ -96,7 +96,6 @@
         """
         Initialize the substrate using continuous gradients of ligand and receptor values.
         """
-<<<<<<< HEAD
         ''' I change this to a exponential curve corresponding to the gcs
         ligand_gradient = np.linspace(self.signal_start, self.signal_end,
                                       self.cols - (2 * self.offset))
@@ -113,17 +112,6 @@
         # Scale gradients analogue to gcs
         ligand_gradient = ligand_gradient * self.cg_l_max
         receptor_gradient = receptor_gradient * self.cg_r_max
-=======
-
-        # Rooting the values such that after exponential they end up at the same value
-        root_start = self.signal_start ** 0.714
-        root_end = self.signal_end ** 0.714
-
-        ligand_gradient = np.linspace(root_start, root_end,
-                                      self.cols - (2 * self.offset)) ** 1.4
-        receptor_gradient = np.linspace(root_end, root_start,
-                                        self.cols - (2 * self.offset)) ** 1.4
->>>>>>> 7a8dff53
 
         # Append offset on both ends
         low_end_ligand = np.full(self.offset, self.signal_start)  # Creates an array of 0.01 with length self.offset
