--- conflicted
+++ resolved
@@ -43,9 +43,6 @@
 def ft_interaction(gc, pos, substrate):
     """
     Calculate fiber-target interaction between a growth cone and a substrate.
-
-    I think this does not work correctly. it gives back 27 for a gc with size 3 on a full receptor tectum
-    what happens with field that are half in the circle and half not?
     """
 
     borders = bounding_box(pos, gc.size, substrate)
@@ -90,7 +87,7 @@
     return sum_ligands, sum_receptors
 
 
-def calculate_ff_coef(step, num_steps, sigmoid_steepness, sigmoid_shift, sigmoid_height):
+def calculate_ff_coef(step, num_steps, sigmoid_steepness, sigmoid_shift, sigmoid_height=1):
     """
     Calculate the ratio of steps taken using a sigmoid function, scaled by sigmoid_gain.
     """
@@ -128,7 +125,6 @@
 def intersection_area(gc1_pos, gc2_pos, radius):
     """
     Calculate the area of intersection between two circles (circumscribed around growth cones).
-    This should be fixed
     """
     d = euclidean_distance(gc1_pos, gc2_pos)  # Distance between the centers of the circles
 
@@ -139,17 +135,7 @@
         # No overlap
         return 0
     else:
-<<<<<<< HEAD
-        # Partial overlap
-        x = (d ** 2) / (2 * d)  # this is d/2
-        z = x ** 2
-        y = math.sqrt(radius ** 2 - z)
-        area = radius ** 2 * math.acos(x / radius) - x * y
-        # TODO: clean-fix area calculation
-        return area * 1.5
-=======
         # Check figure intersection_area for visualization: sector = PBDC, triangle = PBEC
         sector = radius ** 2 * math.acos(d / (2 * radius))
         triangle = 0.5 * d * math.sqrt(4 * radius ** 2 - d ** 2)
         return (sector - triangle) * 2
->>>>>>> ba1268b3
