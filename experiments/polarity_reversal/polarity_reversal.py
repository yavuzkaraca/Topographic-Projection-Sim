from build.config import SUBSTRATE_TYPE, CONTINUOUS_GRADIENTS, CUSTOM_FIRST, CUSTOM_SECOND, ROWS, COLS, GC_COUNT, \
    GC_SIZE, STEP_SIZE, \
    STEP_AMOUNT, X_STEP_POSSIBILITY, Y_STEP_POSSIBILITY, SIGMA, FORCE, ADAPTATION_ENABLED, ADAPTATION_MU, \
    ADAPTATION_LAMBDA, ADAPTATION_HISTORY, SIGMOID_GAIN, FORWARD_SIG, REVERSE_SIG, FF_INTER, FT_INTER
from build import object_factory
import visualization.visualization as vz
import visualization.wrapper as wrapper
import numpy as np


def polarity_reversal():
    # Fist Phase
    simulation = object_factory.build_simulation(POLARITY_REV_1_CONFIG)
    gc_len = int(len(simulation.growth_cones) / 2)
    gc_first = simulation.growth_cones[0:gc_len]
    vz.visualize_growth_cones(gc_first)

    simulation.growth_cones = gc_first
    result1 = simulation.run()

<<<<<<< HEAD
    wrapper.visualize_results_on_substrate(result1, simulation.substrate)
    wrapper.visualize_projection(result1, simulation.substrate)
=======
    vz.visualize_results_on_substrate(result1, simulation.substrate)
    vz.visualize_projection(result1, simulation.substrate, "First Wave of Growth Cones", True)
>>>>>>> ca04bd32

    # Stabilize gc_first
    for gc in gc_first:
        gc.potential = 0

    # Second Phase
    simulation = object_factory.build_simulation(POLARITY_REV_2_CONFIG)
    gc_second = simulation.growth_cones[0:gc_len]
    gcs = gc_first + gc_second
    vz.visualize_growth_cones(gcs)

    simulation.growth_cones = gcs
    result2 = simulation.run()

<<<<<<< HEAD
    wrapper.visualize_results_on_substrate(result2, simulation.substrate)
    wrapper.visualize_projection_disjunctsets(result2, simulation.substrate, np.arange(gc_len - 1 / 2))
=======
    vz.visualize_results_on_substrate(result2, simulation.substrate)
    vz.visualize_projection_disjunctsets(result2, simulation.substrate, np.arange(gc_len - 1 / 2),
                                         "First Wave", "Second Wave")
>>>>>>> ca04bd32


#  Config
POLARITY_REV_1_CONFIG = {
    SUBSTRATE_TYPE: CONTINUOUS_GRADIENTS,
    CUSTOM_FIRST: 0,
    CUSTOM_SECOND: 0,
    ROWS: 3,  # number of rows = max value along y-axis
    COLS: 20,  # number of cols = max value along x-axis
    GC_COUNT: 60,
    GC_SIZE: 2,
    STEP_SIZE: 1,
<<<<<<< HEAD
    STEP_AMOUNT: 5000,
=======
    STEP_AMOUNT: 2000,
>>>>>>> ca04bd32
    X_STEP_POSSIBILITY: 0.55,
    Y_STEP_POSSIBILITY: 0.50,
    SIGMOID_GAIN: 8,
    SIGMA: 0.12,
    FORCE: False,
    FORWARD_SIG: True,
    REVERSE_SIG: True,
    FF_INTER: True,
    FT_INTER: True,
    ADAPTATION_ENABLED: False,
    ADAPTATION_MU: 0.01,  # 0.01
    ADAPTATION_LAMBDA: 0.0045,  # 0.0045
    ADAPTATION_HISTORY: 40  # 30
}

POLARITY_REV_2_CONFIG = {
    SUBSTRATE_TYPE: CONTINUOUS_GRADIENTS,
    CUSTOM_FIRST: 0,
    CUSTOM_SECOND: 0,
    ROWS: 3,  # number of rows = max value along y-axis
    COLS: 20,  # number of cols = max value along x-axis
    GC_COUNT: 60,
    GC_SIZE: 2,
    STEP_SIZE: 1,
<<<<<<< HEAD
    STEP_AMOUNT: 5000,
=======
    STEP_AMOUNT: 2000,
>>>>>>> ca04bd32
    X_STEP_POSSIBILITY: 0.50,
    Y_STEP_POSSIBILITY: 0.50,
    SIGMOID_GAIN: 100,
    SIGMA: 0.001,
    FORCE: False,
    FORWARD_SIG: True,
    REVERSE_SIG: True,
    FF_INTER: True,
    FT_INTER: False,
    ADAPTATION_ENABLED: False,
    ADAPTATION_MU: 0.01,  # 0.01
    ADAPTATION_LAMBDA: 0.0045,  # 0.0045
    ADAPTATION_HISTORY: 40  # 30
}


def run():
    polarity_reversal()


if __name__ == '__main__':
    run()<|MERGE_RESOLUTION|>--- conflicted
+++ resolved
@@ -18,13 +18,8 @@
     simulation.growth_cones = gc_first
     result1 = simulation.run()
 
-<<<<<<< HEAD
-    wrapper.visualize_results_on_substrate(result1, simulation.substrate)
-    wrapper.visualize_projection(result1, simulation.substrate)
-=======
     vz.visualize_results_on_substrate(result1, simulation.substrate)
     vz.visualize_projection(result1, simulation.substrate, "First Wave of Growth Cones", True)
->>>>>>> ca04bd32
 
     # Stabilize gc_first
     for gc in gc_first:
@@ -39,14 +34,9 @@
     simulation.growth_cones = gcs
     result2 = simulation.run()
 
-<<<<<<< HEAD
-    wrapper.visualize_results_on_substrate(result2, simulation.substrate)
-    wrapper.visualize_projection_disjunctsets(result2, simulation.substrate, np.arange(gc_len - 1 / 2))
-=======
     vz.visualize_results_on_substrate(result2, simulation.substrate)
     vz.visualize_projection_disjunctsets(result2, simulation.substrate, np.arange(gc_len - 1 / 2),
                                          "First Wave", "Second Wave")
->>>>>>> ca04bd32
 
 
 #  Config
@@ -59,11 +49,7 @@
     GC_COUNT: 60,
     GC_SIZE: 2,
     STEP_SIZE: 1,
-<<<<<<< HEAD
-    STEP_AMOUNT: 5000,
-=======
     STEP_AMOUNT: 2000,
->>>>>>> ca04bd32
     X_STEP_POSSIBILITY: 0.55,
     Y_STEP_POSSIBILITY: 0.50,
     SIGMOID_GAIN: 8,
@@ -88,11 +74,7 @@
     GC_COUNT: 60,
     GC_SIZE: 2,
     STEP_SIZE: 1,
-<<<<<<< HEAD
-    STEP_AMOUNT: 5000,
-=======
     STEP_AMOUNT: 2000,
->>>>>>> ca04bd32
     X_STEP_POSSIBILITY: 0.50,
     Y_STEP_POSSIBILITY: 0.50,
     SIGMOID_GAIN: 100,
